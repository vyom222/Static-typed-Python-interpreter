--- conflicted
+++ resolved
@@ -1,8 +1,3 @@
 # Interpreter
 Static Typed Python Interpreter
-Hello
-<<<<<<< HEAD
-NO
-=======
-Hi
->>>>>>> a8b3a349
+Hello