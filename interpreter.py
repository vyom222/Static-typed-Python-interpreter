# Token Types
<<<<<<< HEAD
(INTEGER, PLUS, MINUS, MUL, FLOAT_DIV, BIT_NOT, BIT_XOR, BIT_AND, BIT_OR, MOD, INT_DIV, EXP, BIT_LEFT_SHIFT,
 BIT_RIGHT_SHIFT,
 GREATER, SMALLER, GREATER_OR_EQUALS, SMALLER_OR_EQUALS, EQUALS_TO, NOT_EQUALS_TO, IS, IS_NOT, IN, NOT_IN, NOT,
 AND, OR, LPAREN, RPAREN, ASSIGN, ID, SEMI, NEWLINE, DOT, IF, WHILE, FOR, DEF, COLON, COMMA, INDENT, EOF) = (
    'INTEGER', 'PLUS', 'MINUS', 'MUL', 'FLOAT_DIV', 'BIT_NOT', 'BIT_XOR', 'BIT_AND', 'BIT_OR', 'MOD', 'INT_DIV', 'EXP',
    'BIT_LEFT_SHIFT', 'BIT_RIGHT_SHIFT', 'GREATER', 'SMALLER', 'GREATER_OR_EQUALS', 'SMALLER_OR_EQUALS', 'EQUALS_TO',
    'NOT_EQUALS_TO', 'IS', 'IS_NOT', 'IN', 'NOT_IN', 'NOT', 'AND', 'OR', '(', ')', 'ASSIGN', 'ID', 'SEMI',
    'DOT', 'NEWLINE', 'IF', 'WHILE', 'FOR', 'DEF', 'COLON', 'COMMA', 'INDENT', 'EOF')
=======
>>>>>>> e38fbc91

(INTEGER, PLUS, MINUS, MUL, FLOAT_DIV, BIT_NOT, BIT_XOR, BIT_AND, BIT_OR, MOD, INT_DIV, EXP, BIT_LEFT_SHIFT,
 BIT_RIGHT_SHIFT,
 GREATER, SMALLER, GREATER_OR_EQUALS, SMALLER_OR_EQUALS, EQUALS_TO, NOT_EQUALS_TO, IS, IS_NOT, IN, NOT_IN, NOT,
 AND, OR, LPAREN, RPAREN, ASSIGN, ID, SEMI, DOT, NEWLINE, IF, WHILE, FOR, DEF, COLON, COMMA, EOF) = (
    'INTEGER', 'PLUS', 'MINUS', 'MUL', 'FLOAT_DIV', 'BIT_NOT', 'BIT_XOR', 'BIT_AND', 'BIT_OR', 'MOD', 'INT_DIV', 'EXP',
    'BIT_LEFT_SHIFT', 'BIT_RIGHT_SHIFT', 'GREATER', 'SMALLER', 'GREATER_OR_EQUALS', 'SMALLER_OR_EQUALS', 'EQUALS_TO',
    'NOT_EQUALS_TO', 'IS', 'IS_NOT', 'IN', 'NOT_IN', 'NOT', 'AND', 'OR', '(', ')', 'ASSIGN', 'ID', 'SEMI',
    'DOT', 'NEWLINE', 'IF', 'WHILE', 'FOR', 'DEF', 'COLON', 'COMMA', 'EOF')

<<<<<<< HEAD
=======

>>>>>>> e38fbc91
class Token:
    """
    A class to represent a token.

    Attributes:
    ----------
    type : str
        The type of the token (e.g., INTEGER, PLUS, etc.)
    value : any
        The value of the token (e.g., 3, '+', etc.)
    """

    def __init__(self, token_type: str, value):
        """
        Constructs all the necessary attributes for the token object.

        Parameters:
        ----------
        token_type : str
            The type of the token
        value : any
            The value of the token
        """
        self.type = token_type
        self.value = value

    def __repr__(self):
        """
        Returns a string representation of the token.

        Returns:
        -------
        str
            A string representation of the token
        """
        return f"Token({self.type}, {repr(self.value)})"


RESERVED_KEYWORDS = {
    'and': Token(AND, 'and'),
    'or': Token(OR, 'or'),
    'not': Token(NOT, 'not'),
    'is': Token(IS, 'is'),
    'is not': Token(IS_NOT, 'is not'),
    'in': Token(IN, 'in'),
    'not in': Token(NOT_IN, 'not in'),
    'if': Token(IF, 'if'),
    'while': Token(WHILE, 'while'),
    'for': Token(FOR, 'for'),
    'def': Token(DEF, 'def'),
    'int': Token('INT', 'int'),
    'float': Token('FLOAT', 'float'),
    'var': Token('VAR', 'var'),
    'str': Token('STR', 'str'),
    'bool': Token('BOOL', 'bool'),
    'NoneType': Token('NONE-TYPE', 'NoneType'),
    'True': Token('BOOLEAN_CONST', 'True'),
    'False': Token('BOOLEAN_CONST', 'False'),
    'None': Token('NONE-TYPE_CONST', 'None')
}


class Lexer:
    """
    A class to represent a lexer (lexical analyzer).
<<<<<<< HEAD

    Attributes:
    ----------
    text : str
        The input text to be tokenized
    pos : int
        The current position in the input text
    current_char : str
        The current character being processed
    """

=======

    Attributes:
    ----------
    text : str
        The input text to be tokenized
    pos : int
        The current position in the input text
    current_char : str
        The current character being processed
    """

>>>>>>> e38fbc91
    def __init__(self, text: str):
        """
        Constructs all the necessary attributes for the lexer object.

        Parameters:
        ----------
        text : str
            The input text to be tokenized
        """
        self.text = text
        self.pos = 0
        self.current_char = self.text[self.pos]

    def error(self, character: str):
        """
        Raises a syntax error for an invalid character.

        Parameters:
        ----------
        character : str
            The invalid character that caused the error

        Raises:
        ------
        Exception
            An exception indicating a syntax error
        """
        raise Exception(f"SyntaxError: invalid character '{character}' (U+{hex(ord(character))[2:].upper()})")

    def advance(self):
        """
        Advances the `pos` pointer and updates the `current_char` attribute.
        """
        self.pos += 1
        self.current_char = self.text[self.pos] if self.pos < len(self.text) else None

    def peek(self):
        """
        Peeks at the next character in the input text without advancing the `pos` pointer.

        Returns:
        -------
        str
            The next character in the input text
        """
        peek_pos = self.pos + 1
        if peek_pos > len(self.text) - 1:
            return None
        else:
            return self.text[peek_pos]
<<<<<<< HEAD

    def prev(self):
        """
        Returns the previous character in the input text without moving the `pos` pointer.

        Returns:
        -------
        str
            The previous character in the input text, or None if at the beginning of the text
        """
        prev_pos = self.pos - 1
        if prev_pos < 0:
            return None
        else:
            return self.text[prev_pos]
=======
>>>>>>> e38fbc91

    def skip_whitespace(self):
        """
        Skips whitespace characters in the input text.
        """
<<<<<<< HEAD
        while self.current_char and self.current_char.isspace() and self.current_char != '\n':
=======
        while self.current_char and self.current_char.isspace():
>>>>>>> e38fbc91
            self.advance()

    def number(self):
        """
        Returns a (multi-digit) integer or float consumed from the input.

        Returns:
        -------
        Token
            A token representing an integer or float
        """
        result = ''
        while self.current_char is not None and self.current_char.isdigit():
            result += self.current_char
            self.advance()

        if self.current_char == '.':
            result += self.current_char
            self.advance()

            while (
                    self.current_char is not None and
                    self.current_char.isdigit()
            ):
                result += self.current_char
                self.advance()
        if self.current_char == 'f':
            self.advance()
            token = Token('FLOAT_CONST', float(result))
        elif '.' not in result:
            token = Token('INT_CONST', int(result))
        else:
            token = None
            self.error(self.current_char)

        return token

    def string(self, target: str):
        """
        Returns a string token consumed from the input.

        Parameters:
        ----------
        target : str
            The delimiter character for the string (e.g., '"' or "'")

        Returns:
        -------
        Token
            A token representing a string
        """
        result = ''
        while self.current_char != target:
            result += self.current_char
            self.advance()
        self.advance()
        token = Token('STRING_CONST', result)
        return token

    def _id(self):
        """
        Returns an identifier token or a reserved keyword token consumed from the input.

        Returns:
        -------
        Token
            A token representing an identifier or a reserved keyword
        """
        result = ''
        while self.current_char and self.current_char.isalnum():
            result += self.current_char
            self.advance()

        token = RESERVED_KEYWORDS.get(result, Token(ID, result))
        return token
<<<<<<< HEAD

    def indent(self):
        """
        Returns an indent token consumed from the input.

        Returns:
        -------
        Token
            The indent token with the count of spaces / tabs
        """
        count = 0
        while self.current_char and self.current_char.isspace() and self.current_char != '\n':
            count += 1
            self.advance()

        token = Token(INDENT, count)
        return token
=======
>>>>>>> e38fbc91

    def get_next_token(self):
        """
        Returns an identifier token or a reserved keyword token consumed from the input.

        Returns:
        -------
        Token
            A token representing an identifier or a reserved keyword
        """
<<<<<<< HEAD
        while self.current_char:
            if self.current_char.isspace() and self.current_char != '\n':
                if self.prev() != '\n' and self.prev() is not None:
                    self.skip_whitespace()
                    continue
                if self.prev() == '\n' or self.prev() is None:
                    return self.indent()
=======
        while self.current_char or self.current_char == '\n':
            if self.current_char.isspace():
                self.skip_whitespace()
                continue
>>>>>>> e38fbc91
            if self.current_char.isdigit():
                return self.number()
            if self.current_char == '"':
                self.advance()
                return self.string('"')
            if self.current_char == "'":
                self.advance()
                return self.string("'")
            if self.current_char == '+':
                self.advance()
                return Token(PLUS, '+')
            if self.current_char == '-':
                self.advance()
                return Token(MINUS, '-')
            if self.current_char == '*':
                if self.peek() == '*':
                    self.advance()
                    self.advance()
                    return Token(EXP, '**')
                self.advance()
                return Token(MUL, '*')
            if self.current_char == '/':
                if self.peek() == '/':
                    self.advance()
                    self.advance()
                    return Token(INT_DIV, '//')
                self.advance()
                return Token(FLOAT_DIV, '/')
            if self.current_char == '~':
                self.advance()
                return Token(BIT_NOT, '~')
            if self.current_char == '^':
                self.advance()
                return Token(BIT_XOR, '^')
            if self.current_char == '&':
                self.advance()
                return Token(BIT_AND, '&')
            if self.current_char == '|':
                self.advance()
                return Token(BIT_OR, '|')
            if self.current_char == '%':
                self.advance()
                return Token(MOD, '%')
            if self.current_char == '(':
                self.advance()
                return Token(LPAREN, '(')
            if self.current_char == ')':
                self.advance()
                return Token(RPAREN, ')')
            if self.current_char == '>':
                if self.peek() == '>':
                    self.advance()
                    self.advance()
                    return Token(BIT_RIGHT_SHIFT, '>>')
                elif self.peek() == '=':
                    self.advance()
                    self.advance()
                    return Token(GREATER_OR_EQUALS, '>=')
                self.advance()
                return Token(GREATER, '>')
            if self.current_char == '<':
                if self.peek() == '<':
                    self.advance()
                    self.advance()
                    return Token(BIT_LEFT_SHIFT, '<<')
                elif self.peek() == '=':
                    self.advance()
                    self.advance()
                    return Token(SMALLER_OR_EQUALS, '<=')
                self.advance()
                return Token(SMALLER, '<')
            if self.current_char == '=':
                if self.peek() == '=':
                    self.advance()
                    self.advance()
                    return Token(EQUALS_TO, '==')
                self.advance()
                return Token(ASSIGN, '=')
            if self.current_char == '!' and self.peek() == '=':
                self.advance()
                self.advance()
                return Token(NOT_EQUALS_TO, '!=')
            if self.current_char == ';':
                self.advance()
<<<<<<< HEAD
                return Token(SEMI, ';')
            if self.current_char == '\n':
                self.advance()
                return Token(NEWLINE, '\n')
=======
                return Token('SEMI', ';')
>>>>>>> e38fbc91
            if self.current_char == ':':
                self.advance()
                return Token('COLON', ':')
            if self.current_char == ',':
                self.advance()
                return Token('COMMA', ',')
            if self.current_char.isalpha():
                return self._id()
            self.error(self.current_char)
        return Token(EOF, None)


class AST:
    """
    A base class for all nodes in the abstract syntax tree (AST).
    """
    pass


class BinaryOp(AST):
    """
    A class to represent a binary operation node in the AST.

    Attributes:
    ----------
    left : AST
        The left operand of the binary operation
    op : Token
        The operator token of the binary operation
    right : AST
        The right operand of the binary operation
    """

    def __init__(self, left, op, right):
        """
        Constructs all the necessary attributes for the binary operation node.

        Parameters:
        ----------
        left : AST
            The left operand of the binary operation
        op : Token
            The operator token of the binary operation
        right : AST
            The right operand of the binary operation
        """
        self.left = left
        self.op = op
        self.right = right


class UnaryOp(AST):
    """
    A class to represent a unary operation node in the AST.

    Attributes:
    ----------
    op : Token
        The operator token of the unary operation
    expr : AST
        The operand of the unary operation
    """

    def __init__(self, op, expr):
        """
        Constructs all the necessary attributes for the unary operation node.

        Parameters:
        ----------
        op : Token
            The operator token of the unary operation
        expr : AST
            The operand of the unary operation
        """
        self.token = self.op = op
        self.expr = expr


class Float(AST):
    """
    A class to represent a float constant node in the AST.

    Attributes:
    ----------
    token : Token
        The token representing the float constant
    value : float
        The value of the float constant
    """

    def __init__(self, token):
        """
        Constructs all the necessary attributes for the float constant node.

        Parameters:
        ----------
        token : Token
            The token representing the float constant
        """
        self.token = token
        self.value = token.value


class Integer(AST):
    """
    A class to represent an integer constant node in the AST.

    Attributes:
    ----------
    token : Token
        The token representing the integer constant
    value : int
        The value of the integer constant
    """

    def __init__(self, token):
        """
        Constructs all the necessary attributes for the integer constant node.

        Parameters:
        ----------
        token : Token
            The token representing the integer constant
        """
        self.token = token
        self.value = token.value


class String(AST):
    """
    A class to represent a string constant node in the AST.

    Attributes:
    ----------
    token : Token
        The token representing the string constant
    value : str
        The value of the string constant
    """

    def __init__(self, token):
        """
        Constructs all the necessary attributes for the string constant node.

        Parameters:
        ----------
        token : Token
            The token representing the string constant
        """
        self.token = token
        self.value = token.value


class Boolean(AST):
    """
    A class to represent a boolean constant node in the AST.

    Attributes:
    ----------
    token : Token
        The token representing the boolean constant
    value : bool
        The value of the boolean constant
    """

    def __init__(self, token):
        """
        Constructs all the necessary attributes for the boolean constant node.

        Parameters:
        ----------
        token : Token
            The token representing the boolean constant
        """
        self.token = token
        self.value = bool(token.value)


class NoneType(AST):
    """
    A class to represent a NoneType constant node in the AST.

    Attributes:
    ----------
    token : Token
        The token representing the NoneType constant
    value : None
        The value of the NoneType constant
    """

    def __init__(self, token):
        """
        Constructs all the necessary attributes for the NoneType constant node.

        Parameters:
        ----------
        token : Token
            The token representing the NoneType constant
        """
        self.token = token
        self.value: None = None


<<<<<<< HEAD
class Program(AST):
    """
    A class to represent program in the AST.

    Attributes:
    ----------
    children : list
        A list of child nodes representing the statements in the program
    """

    def __init__(self):
        """
        Constructs all the necessary attributes for the program node.
        """
        self.children: list = []


class Compound(AST):
    """
    A class to represent compound statements in the AST.
=======
class Compound(AST):
    """
    A class to represent a compound statement node in the AST.
>>>>>>> e38fbc91

    Attributes:
    ----------
    children : list
<<<<<<< HEAD
        A list of child nodes representing the statements in the program
=======
        A list of child nodes representing the statements in the compound statement
>>>>>>> e38fbc91
    """

    def __init__(self):
        """
<<<<<<< HEAD
        Constructs all the necessary attributes for the program node.
=======
        Constructs all the necessary attributes for the compound statement node.
>>>>>>> e38fbc91
        """
        self.children: list = []


<<<<<<< HEAD

class Func(AST):
    """
    A class to represent a function node in the AST.

    Attributes:
    ----------
    func_name : str
        The name of the function
    func_params : list
        A list of the function parameters
    func_body : Compound
        The body of the function
    """

    def __init__(self, func_name, func_params):
        """
        Constructs all the necessary attributes for the function node.

        Parameters:
        ----------
        func_name : str
            The name of the function
        func_params : list
            A list of the function parameters
        func_body : Compound
            The body of the function
        """
        self.func_name = func_name
        self.func_params = func_params
        self.func_body: list = []


=======
>>>>>>> e38fbc91
class Assign(AST):
    """
    A class to represent an assignment statement node in the AST.

    Attributes:
    ----------
    left : Var
        The variable being assigned a value
    op : Token
        The assignment operator token
    right : AST
        The expression representing the value being assigned
    """

    def __init__(self, left, op, right):
        """
        Constructs all the necessary attributes for the assignment statement node.

        Parameters:
        ----------
        left : Var
            The variable being assigned a value
        op : Token
            The assignment operator token
        right : AST
            The expression representing the value being assigned
        """
        self.left = left
        self.token = self.op = op
        self.right = right


class Var(AST):
    """
    A class to represent a variable node in the AST.

    Attributes:
    ----------
    token : Token
        The token representing the variable
    value : str
        The name of the variable
    """

    def __init__(self, token):
        """
        Constructs all the necessary attributes for the variable node.

        Parameters:
        ----------
        token : Token
            The token representing the variable
        """
        self.token = token
        self.value = token.value


class NoOp(AST):
    """
    A class to represent a no-operation (empty) statement node in the AST.
    """
    pass


class VarDeclaration(AST):
    """
    A class to represent a variable declaration node in the AST.

    Attributes:
    ----------
    var_node : Var
        The variable being declared
    type_node : Type
        The type of the variable being declared
    """

    def __init__(self, var_node, type_node):
        """
        Constructs all the necessary attributes for the variable declaration node.

        Parameters:
        ----------
        var_node : Var
            The variable being declared
        type_node : Type
            The type of the variable being declared
        """
        self.var_node = var_node
        self.type_node = type_node


class Type(AST):
    """
    A class to represent a type node in the AST.

    Attributes:
    ----------
    token : Token
        The token representing the type
    value : str
        The name of the type
    """

    def __init__(self, token):
        """
        Constructs all the necessary attributes for the type node.

        Parameters:
        ----------
        token : Token
            The token representing the type
        """
        self.token = token
        self.value = token.value


class Parser:
    """
    A class to represent a parser (syntax analyzer).

    Attributes:
    ----------
    lexer : Lexer
        The lexer (lexical analyzer) to tokenize the input text
    current_token : Token
        The current token being processed
    """

    def __init__(self, lexer):
        """
        Constructs all the necessary attributes for the parser object.

        Parameters:
        ----------
        lexer : Lexer
            The lexer (lexical analyzer) to tokenize the input text
        """
        self.lexer = lexer
        self.current_token = self.lexer.get_next_token()

    def error(self):
        """
        Raises a syntax error for an invalid syntax.

        Raises:
        ------
        Exception
            An exception indicating a syntax error
        """
        raise Exception('SyntaxError: invalid syntax')

    def eat(self, token_type: str):
        """
        Consumes the current token if it matches the expected token type and advances to the next token.

        Parameters:
        ----------
        token_type : str
            The expected type of the current token
        """
        if self.current_token.type == token_type:
            self.current_token = self.lexer.get_next_token()
        else:
            self.error()

    def program(self):
        """
        Parses a program node.

        Returns:
        -------
        Compound
            The root node of the program
        """
<<<<<<< HEAD
        nodes = self.statement_list()
        root = Program()
        for node in nodes:
            root.children.append(node)
        return root

=======
        node = self.compound_statement()
        return node
>>>>>>> e38fbc91

    def variable_declaration(self):
        """
        Parses a variable declaration node.

        Returns:
        -------
        VarDeclaration
            The variable declaration node
        """
        var_node = Var(self.current_token)  # first ID
        self.eat(ID)
        self.eat(COLON)
        type_node = self.type_spec()
        var_declarations = VarDeclaration(var_node, type_node)

        return var_declarations

    def type_spec(self):
        """
        Parses a type specification node.

        Returns:
        -------
        Type
            The type specification node
        """
        token = self.current_token
        if self.current_token.type == "INT":
            self.eat('INT')
        elif self.current_token.type == "FLOAT":
            self.eat('FLOAT')
        elif self.current_token.type == "STR":
            self.eat('STR')
        elif self.current_token.type == "BOOL":
            self.eat('BOOL')
        elif self.current_token.type == "NONE-TYPE":
            self.eat('NONE-TYPE')
        elif self.current_token.type == "VAR":
            self.eat('VAR')
        node = Type(token)
        return node

    def compound_statement(self):
        """
        Parses a compound statement node.

        Returns:
        -------
        Compound
            The compound statement node
        """
        nodes = self.statement_list()
        root = Compound()
        for node in nodes:
            root.children.append(node)
        return root

    def statement_list(self):
        """
        Parses a list of statements.

        Returns:
        -------
        list
            A list of statement nodes
        """
        node = self.statement()
        results = [node]

<<<<<<< HEAD
        while self.current_token.type in (SEMI, NEWLINE):
            self.eat(self.current_token.type)
=======
        while self.current_token.type == 'SEMI':
            self.eat('SEMI')
>>>>>>> e38fbc91
            results.append(self.statement())

        if self.current_token.type == ID:
            self.error()

        return results

    def statement(self):
        """
        Parses a statement node.

        Returns:
        -------
        AST
            The statement node
        """
<<<<<<< HEAD
        if self.current_token.type in (DEF):
            node = self.function_statement()
=======
        if self.current_token.type in (DEF, IF, WHILE, FOR):
            node = self.compound_statement()
>>>>>>> e38fbc91
        elif self.current_token.type == ID:
            node = self.assignment_statement()
        else:
            node = self.empty()
        return node

<<<<<<< HEAD
    def function_statement(self):
        """
        Parses a function statement node.

        Returns:
        -------
        Func
            The function statement node
        """
        self.eat(DEF)
        func_name = self.current_token.value
        self.eat(ID)
        self.eat(LPAREN)
        # func_params = self.function_parameters()
        self.eat(RPAREN)
        self.eat(COLON)
        node = Func(func_name, None)
        target_indent_value, current_indent_value = self.current_token.value, self.current_token.value
        self.eat(INDENT)
        while current_indent_value == target_indent_value:
            pass
        return node

=======
>>>>>>> e38fbc91
    def assignment_statement(self):
        """
        Parses an assignment statement node.

        Returns:
        -------
        Assign
            The assignment statement node
        """
        left = self.variable_declaration()
        token = self.current_token
        self.eat(ASSIGN)
        right = self.logical_or()
        node = Assign(left, token, right)
        return node

    def variable(self):
        """
        Parses a variable node.

        Returns:
        -------
        Var
            The variable node
        """
        node = Var(self.current_token)
        self.eat(ID)
        return node

    @staticmethod
    def empty():
        """
        Returns an empty (no-operation) node.

        Returns:
        -------
        NoOp
            The no-operation node
        """
        return NoOp()

    def factor(self):
        """
        Parses a factor node.

        Returns:
        -------
        AST
            The factor node
        """
        token = self.current_token
        unary = (PLUS, MINUS, BIT_NOT, NOT)
        if token.type == LPAREN:
            self.eat(LPAREN)
            node = self.logical_or()
            self.eat(RPAREN)
            return node
        elif token.type == 'INT_CONST':
            self.eat('INT_CONST')
            return Integer(token)
        elif token.type == 'FLOAT_CONST':
            self.eat('FLOAT_CONST')
            return Float(token)
        elif token.type == 'STRING_CONST':
            self.eat('STRING_CONST')
            return String(token)
        elif token.type == 'BOOLEAN_CONST':
            self.eat('BOOLEAN_CONST')
            return Boolean(token)
        elif token.type == 'NONE-TYPE_CONST':
            self.eat('NONE-TYPE_CONST')
            return NoneType(token)
        elif token.type in unary:
            self.eat(token.type)
            node = UnaryOp(op=token, expr=self.factor())
            return node
        else:
            node = self.variable()
            return node

    def exp(self):
        """
        Parses an exponentiation expression node.

        Returns:
        -------
        BinaryOp
            The exponentiation expression node
        """
        node = self.factor()

        while self.current_token.type == EXP:
            token = self.current_token
            self.eat(token.type)
            node = BinaryOp(left=node, op=token, right=self.factor())

        return node

    def term(self):
        """
        Parses a term node.

        Returns:
        -------
        BinaryOp
            The term node
        """
        node = self.exp()
        binary = (MUL, FLOAT_DIV, MOD, INT_DIV)

        while self.current_token.type in (MUL, FLOAT_DIV, MOD, INT_DIV):
            token = self.current_token
            if token.type in binary:
                self.eat(token.type)
            node = BinaryOp(left=node, op=token, right=self.exp())

        return node

    def expr(self):
        """
        Parses an expression node.

        Returns:
        -------
        BinaryOp
            The expression node
        """
        node = self.term()

        while self.current_token.type in (PLUS, MINUS):
            token = self.current_token
            self.eat(token.type)
            node = BinaryOp(left=node, op=token, right=self.term())

        return node

    def shift(self):
        """
        Parses a bitwise shift expression node.

        Returns:
        -------
        BinaryOp
            The bitwise shift expression node
        """
        node = self.expr()

        while self.current_token.type in (BIT_LEFT_SHIFT, BIT_RIGHT_SHIFT):
            token = self.current_token
            self.eat(token.type)
            node = BinaryOp(left=node, op=token, right=self.expr())

        return node

    def bit_and(self):
        """
        Parses a bitwise AND expression node.

        Returns:
        -------
        BinaryOp
            The bitwise AND expression node
        """
        node = self.shift()

        while self.current_token.type == BIT_AND:
            token = self.current_token
            self.eat(token.type)
            node = BinaryOp(left=node, op=token, right=self.shift())

        return node

    def bit_xor(self):
        """
        Parses a bitwise XOR expression node.

        Returns:
        -------
        BinaryOp
            The bitwise XOR expression node
        """
        node = self.bit_and()

        while self.current_token.type == BIT_XOR:
            token = self.current_token
            self.eat(token.type)
            node = BinaryOp(left=node, op=token, right=self.bit_and())

        return node

    def bit_or(self):
        """
        Parses a bitwise OR expression node.

        Returns:
        -------
        BinaryOp
            The bitwise OR expression node
        """
        node = self.bit_xor()
        while self.current_token.type == BIT_OR:
            token = self.current_token
            self.eat(token.type)
            node = BinaryOp(left=node, op=token, right=self.bit_xor())
        return node

    def comparison(self):
        """
        Parses a comparison expression node.

        Returns:
        -------
        BinaryOp
            The comparison expression node
        """
        node = self.bit_or()

        while self.current_token.type in (
                EQUALS_TO, NOT_EQUALS_TO, SMALLER_OR_EQUALS, SMALLER, GREATER_OR_EQUALS, GREATER, IS, IS_NOT, IN,
                NOT_IN):
            token = self.current_token
            self.eat(token.type)
            node = BinaryOp(left=node, op=token, right=self.bit_or())

        return node

    def logical_not(self):
        """
        Parses a logical NOT expression node.

        Returns:
        -------
        UnaryOp
            The logical NOT expression node
        """
        node = self.comparison()

        while self.current_token.type == NOT:
            token = self.current_token
            self.eat(token.type)
            node = UnaryOp(op=token, expr=self.comparison())

        return node

    def logical_and(self):
        """
        Parses a logical AND expression node.

        Returns:
        -------
        BinaryOp
            The logical AND expression node
        """
        node = self.logical_not()

        while self.current_token.type == AND:
            token = self.current_token
            self.eat(token.type)
            node = BinaryOp(left=node, op=token, right=self.logical_not())

        return node

    def logical_or(self):
        """
        Parses a logical OR expression node.

        Returns:
        -------
        BinaryOp
            The logical OR expression node
        """
        node = self.logical_and()

        while self.current_token.type == OR:
            token = self.current_token
            self.eat(token.type)
            node = BinaryOp(left=node, op=token, right=self.logical_and())

        return node

    def parse(self):
        """
        Parses the input text and returns the root node of the AST.

        Returns:
        -------
        AST
            The root node of the AST
        """
        node = self.program()
        if self.current_token.type != EOF:
            self.error()
        return node


class NodeVisitor:
    """
    A base class for visiting nodes in the abstract syntax tree (AST).
    """

    def visit(self, node):
        """
        Visits a node in the AST.

        Parameters:
        ----------
        node : AST
            The node to visit

        Returns:
        -------
        any
            The result of visiting the node
        """
        method_name = 'visit_' + type(node).__name__
        visitor = getattr(self, method_name, self.generic_visit)
        return visitor(node)

    def generic_visit(self, node):
        """
        Raises an exception for nodes without a specific visit method.

        Parameters:
        ----------
        node : AST
            The node to visit

        Raises:
        ------
        Exception
            An exception indicating no visit method for the node
        """
        raise Exception(f'No visit_{type(node).__name__} method')


class Symbol:
    """
    A class to represent a symbol in the symbol table.

    Attributes:
    ----------
    name : str
        The name of the symbol
    type : str
        The type of the symbol
    """

    def __init__(self, name, var_type: str = 'NoneType'):
        """
        Constructs all the necessary attributes for the symbol object.

        Parameters:
        ----------
        name : str
            The name of the symbol
        var_type : str, optional
            The type of the symbol (default is 'NoneType')
        """
        self.name = name
        self.type = var_type


class VarSymbol(Symbol):
    """
    A class to represent a variable symbol in the symbol table.

    Attributes:
    ----------
    name : str
        The name of the variable
    type : str
        The type of the variable
    """

    def __init__(self, name, var_type: str):
        """
        Constructs all the necessary attributes for the variable symbol object.

        Parameters:
        ----------
        name : str
            The name of the variable
        var_type : str
            The type of the variable
        """
        super().__init__(name, var_type)

    def __str__(self):
        """
        Returns a string representation of the variable symbol.

        Returns:
        -------
        str
            A string representation of the variable symbol
        """
        return f"<class '{self.type}'>"

    __repr__ = __str__


class BuiltinTypeSymbol(Symbol):
    """
    A class to represent a built-in type symbol in the symbol table.

    Attributes:
    ----------
    name : str
        The name of the built-in type
    """

    def __init__(self, name: str):
        """
        Constructs all the necessary attributes for the built-in type symbol object.

        Parameters:
        ----------
        name : str
            The name of the built-in type
        """
        super().__init__(name)

    def __str__(self):
        """
        Returns a string representation of the built-in type symbol.

        Returns:
        -------
        str
            A string representation of the built-in type symbol
        """
        return f"<class '{self.name}'>"

    __repr__ = __str__


class SymbolTable:
    """
    A class to represent a symbol table.

    Attributes:
    ----------
    _symbols : dict
        A dictionary to store symbols
    """

    def __init__(self):
        """
        Constructs all the necessary attributes for the symbol table object.
        """
        self._symbols = {}
        self._init_builtins()

    def __str__(self):
        """
        Returns a string representation of the symbol table.

        Returns:
        -------
        str
            A string representation of the symbol table
        """
        return 'Symbols: \n' + '\n'.join(f"<'{i}' {j}>" for i,j in self._symbols.items())

    __repr__ = __str__

    def _init_builtins(self):
        """
        Initializes built-in type symbols in the symbol table.
        """
        self.define(BuiltinTypeSymbol('int'))
        self.define(BuiltinTypeSymbol('float'))
        self.define(BuiltinTypeSymbol('str'))
        self.define(BuiltinTypeSymbol('bool'))
        self.define(BuiltinTypeSymbol('NoneType'))

    def define(self, symbol):
        """
        Defines a symbol in the symbol table.

        Parameters:
        ----------
        symbol : Symbol
            The symbol to define
        """
        self._symbols[symbol.name] = symbol

    def lookup(self, name: str):
        """
        Looks up a symbol in the symbol table.

        Parameters:
        ----------
        name : str
            The name of the symbol to look up

        Returns:
        -------
        Symbol
            The symbol if found, otherwise None
        """
        return self._symbols.get(name)


class Interpreter(NodeVisitor):
    """
    A class to represent an interpreter for the abstract syntax tree (AST).

    Attributes:
    ----------
    parser : Parser
        The parser to generate the AST
    symtable : SymbolTable
        The symbol table to store variable symbols
    GLOBAL_MEMORY : dict
        A dictionary to store variable values
    """

    def __init__(self, parser):
        """
        Constructs all the necessary attributes for the interpreter object.

        Parameters:
        ----------
        parser : Parser
            The parser to generate the AST
        """
        self.parser = parser
        self.symtable = SymbolTable()
        self.GLOBAL_MEMORY = {}

    def visit_BinaryOp(self, node):
        """
        Visits a binary operation node and evaluates the operation.

        Parameters:
        ----------
        node : BinaryOp
            The binary operation node to visit

        Returns:
        -------
        any
            The result of the binary operation
        """
        if node.op.type == PLUS:
            return self.visit(node.left) + self.visit(node.right)
        elif node.op.type == MINUS:
            return self.visit(node.left) - self.visit(node.right)
        elif node.op.type == MUL:
            return self.visit(node.left) * self.visit(node.right)
        elif node.op.type == FLOAT_DIV:
            return self.visit(node.left) / self.visit(node.right)
        elif node.op.type == INT_DIV:
            return self.visit(node.left) // self.visit(node.right)
        elif node.op.type == MOD:
            return self.visit(node.left) % self.visit(node.right)
        elif node.op.type == EXP:
            return self.visit(node.left) ** self.visit(node.right)
        elif node.op.type == BIT_AND:
            return self.visit(node.left) & self.visit(node.right)
        elif node.op.type == BIT_OR:
            return self.visit(node.left) | self.visit(node.right)
        elif node.op.type == BIT_XOR:
            return self.visit(node.left) ^ self.visit(node.right)
        elif node.op.type == BIT_LEFT_SHIFT:
            return self.visit(node.left) << self.visit(node.right)
        elif node.op.type == BIT_RIGHT_SHIFT:
            return self.visit(node.left) >> self.visit(node.right)
        elif node.op.type == EQUALS_TO:
            return self.visit(node.left) == self.visit(node.right)
        elif node.op.type == NOT_EQUALS_TO:
            return self.visit(node.left) != self.visit(node.right)
        elif node.op.type == GREATER:
            return self.visit(node.left) > self.visit(node.right)
        elif node.op.type == SMALLER:
            return self.visit(node.left) < self.visit(node.right)
        elif node.op.type == GREATER_OR_EQUALS:
            return self.visit(node.left) >= self.visit(node.right)
        elif node.op.type == SMALLER_OR_EQUALS:
            return self.visit(node.left) <= self.visit(node.right)
        elif node.op.type == AND:
            return self.visit(node.left) and self.visit(node.right)
        elif node.op.type == OR:
            return self.visit(node.left) or self.visit(node.right)
        elif node.op.type == IS:
            return self.visit(node.left) is self.visit(node.right)
        elif node.op.type == IS_NOT:
            return self.visit(node.left) is not self.visit(node.right)
        elif node.op.type == IN:
            return self.visit(node.left) in self.visit(node.right)
        elif node.op.type == NOT_IN:
            return self.visit(node.left) not in self.visit(node.right)

    def visit_UnaryOp(self, node):
        """
        Visits a unary operation node and evaluates the operation.

        Parameters:
        ----------
        node : UnaryOp
            The unary operation node to visit

        Returns:
        -------
        any
            The result of the unary operation
        """
        if node.op.type == PLUS:
            return +self.visit(node.expr)
        elif node.op.type == MINUS:
            return -self.visit(node.expr)
        elif node.op.type == BIT_NOT:
            return ~self.visit(node.expr)
        elif node.op.type == NOT:
            return not self.visit(node.expr)

    @staticmethod
    def visit_Float(node):
        """
        Visits a float constant node and returns its value.

        Parameters:
        ----------
        node : Float
            The float constant node to visit

        Returns:
        -------
        float
            The value of the float constant
        """
        return node.value

    @staticmethod
    def visit_Integer(node):
        """
        Visits an integer constant node and returns its value.

        Parameters:
        ----------
        node : Integer
            The integer constant node to visit

        Returns:
        -------
        int
            The value of the integer constant
        """
        return node.value

    @staticmethod
    def visit_String(node):
        """
        Visits a string constant node and returns its value.

        Parameters:
        ----------
        node : String
            The string constant node to visit

        Returns:
        -------
        str
            The value of the string constant
        """
        return node.value

    @staticmethod
    def visit_Boolean(node):
        """
        Visits a boolean constant node and returns its value.

        Parameters:
        ----------
        node : Boolean
            The boolean constant node to visit

        Returns:
        -------
        bool
            The value of the boolean constant
        """
        return node.value

    @staticmethod
    def visit_NoneType(node):
        """
        Visits a NoneType constant node and returns its value.

        Parameters:
        ----------
        node : NoneType
            The NoneType constant node to visit

        Returns:
        -------
        None
            The value of the NoneType constant
        """
        return node.value

    def visit_Compound(self, node):
        """
        Visits a compound statement node and processes all child nodes.

        Parameters:
        ----------
        node : Compound
            The compound statement node to visit
        """
        for child in node.children:
            self.visit(child)

<<<<<<< HEAD
    def visit_Program(self, node):
        """
        Visits Program node and processes all child nodes.

        Parameters:
        ----------
        node : Program
            The Program node to visit
        """
        for child in node.children:
            self.visit(child)

=======
>>>>>>> e38fbc91
    def visit_NoOp(self, node):
        """
        Visits a no-operation (empty) statement node. This method does nothing.

        Parameters:
        ----------
        node : NoOp
            The no-operation statement node to visit
        """
        pass

    def visit_Assign(self, node):
        """
        Visits an assignment statement node and assigns the value to the variable.

        Parameters:
        ----------
        node : Assign
            The assignment statement node to visit
        """
        var_name = node.left.var_node.value
        type_symbol = node.left.type_node.value
        var_value = self.visit(node.right)
        var_type = type(var_value).__name__
        if type_symbol == 'var':
            type_symbol = var_type
        elif (var_type, type_symbol) == ('int', 'float'):
            var_value = float(var_value)
            var_type = 'float'
        if var_type != type_symbol:
            raise TypeError(f"Cannot assign {var_type} to {type_symbol}")
        var_type = VarSymbol(var_name, type_symbol)
        self.symtable.define(var_type)
        self.GLOBAL_MEMORY[var_name] = var_value

    def visit_Var(self, node):
        """
        Visits a variable node and returns its value.

        Parameters:
        ----------
        node : Var
            The variable node to visit

        Returns:
        -------
        any
            The value of the variable
        """
        var_name = node.value
        val = self.GLOBAL_MEMORY.get(var_name)
        var_type = self.symtable.lookup(var_name)
        if var_type is None:
            raise NameError(repr(var_name))
        return val

    def interpret(self):
        """
        Interprets the abstract syntax tree (AST) and returns the result.

        Returns:
        -------
        any
            The result of interpreting the AST
        """
        tree = self.parser.parse()
        return self.visit(tree)


def main():
    """
    The main function to run the interpreter.
    """
    with open('code.spy', 'r') as f:
        text = f.read()
<<<<<<< HEAD
=======
    text = text.replace('\n', ';')
>>>>>>> e38fbc91
    lexer = Lexer(text)
    parser = Parser(lexer)
    interpreter = Interpreter(parser)
    interpreter.interpret()
    print(interpreter.GLOBAL_MEMORY)
    print(interpreter.symtable)


if __name__ == '__main__':
    main()<|MERGE_RESOLUTION|>--- conflicted
+++ resolved
@@ -1,5 +1,4 @@
 # Token Types
-<<<<<<< HEAD
 (INTEGER, PLUS, MINUS, MUL, FLOAT_DIV, BIT_NOT, BIT_XOR, BIT_AND, BIT_OR, MOD, INT_DIV, EXP, BIT_LEFT_SHIFT,
  BIT_RIGHT_SHIFT,
  GREATER, SMALLER, GREATER_OR_EQUALS, SMALLER_OR_EQUALS, EQUALS_TO, NOT_EQUALS_TO, IS, IS_NOT, IN, NOT_IN, NOT,
@@ -8,22 +7,8 @@
     'BIT_LEFT_SHIFT', 'BIT_RIGHT_SHIFT', 'GREATER', 'SMALLER', 'GREATER_OR_EQUALS', 'SMALLER_OR_EQUALS', 'EQUALS_TO',
     'NOT_EQUALS_TO', 'IS', 'IS_NOT', 'IN', 'NOT_IN', 'NOT', 'AND', 'OR', '(', ')', 'ASSIGN', 'ID', 'SEMI',
     'DOT', 'NEWLINE', 'IF', 'WHILE', 'FOR', 'DEF', 'COLON', 'COMMA', 'INDENT', 'EOF')
-=======
->>>>>>> e38fbc91
-
-(INTEGER, PLUS, MINUS, MUL, FLOAT_DIV, BIT_NOT, BIT_XOR, BIT_AND, BIT_OR, MOD, INT_DIV, EXP, BIT_LEFT_SHIFT,
- BIT_RIGHT_SHIFT,
- GREATER, SMALLER, GREATER_OR_EQUALS, SMALLER_OR_EQUALS, EQUALS_TO, NOT_EQUALS_TO, IS, IS_NOT, IN, NOT_IN, NOT,
- AND, OR, LPAREN, RPAREN, ASSIGN, ID, SEMI, DOT, NEWLINE, IF, WHILE, FOR, DEF, COLON, COMMA, EOF) = (
-    'INTEGER', 'PLUS', 'MINUS', 'MUL', 'FLOAT_DIV', 'BIT_NOT', 'BIT_XOR', 'BIT_AND', 'BIT_OR', 'MOD', 'INT_DIV', 'EXP',
-    'BIT_LEFT_SHIFT', 'BIT_RIGHT_SHIFT', 'GREATER', 'SMALLER', 'GREATER_OR_EQUALS', 'SMALLER_OR_EQUALS', 'EQUALS_TO',
-    'NOT_EQUALS_TO', 'IS', 'IS_NOT', 'IN', 'NOT_IN', 'NOT', 'AND', 'OR', '(', ')', 'ASSIGN', 'ID', 'SEMI',
-    'DOT', 'NEWLINE', 'IF', 'WHILE', 'FOR', 'DEF', 'COLON', 'COMMA', 'EOF')
-
-<<<<<<< HEAD
-=======
-
->>>>>>> e38fbc91
+
+
 class Token:
     """
     A class to represent a token.
@@ -89,7 +74,6 @@
 class Lexer:
     """
     A class to represent a lexer (lexical analyzer).
-<<<<<<< HEAD
 
     Attributes:
     ----------
@@ -101,19 +85,6 @@
         The current character being processed
     """
 
-=======
-
-    Attributes:
-    ----------
-    text : str
-        The input text to be tokenized
-    pos : int
-        The current position in the input text
-    current_char : str
-        The current character being processed
-    """
-
->>>>>>> e38fbc91
     def __init__(self, text: str):
         """
         Constructs all the necessary attributes for the lexer object.
@@ -164,7 +135,6 @@
             return None
         else:
             return self.text[peek_pos]
-<<<<<<< HEAD
 
     def prev(self):
         """
@@ -180,18 +150,12 @@
             return None
         else:
             return self.text[prev_pos]
-=======
->>>>>>> e38fbc91
 
     def skip_whitespace(self):
         """
         Skips whitespace characters in the input text.
         """
-<<<<<<< HEAD
         while self.current_char and self.current_char.isspace() and self.current_char != '\n':
-=======
-        while self.current_char and self.current_char.isspace():
->>>>>>> e38fbc91
             self.advance()
 
     def number(self):
@@ -267,7 +231,6 @@
 
         token = RESERVED_KEYWORDS.get(result, Token(ID, result))
         return token
-<<<<<<< HEAD
 
     def indent(self):
         """
@@ -285,8 +248,6 @@
 
         token = Token(INDENT, count)
         return token
-=======
->>>>>>> e38fbc91
 
     def get_next_token(self):
         """
@@ -297,7 +258,6 @@
         Token
             A token representing an identifier or a reserved keyword
         """
-<<<<<<< HEAD
         while self.current_char:
             if self.current_char.isspace() and self.current_char != '\n':
                 if self.prev() != '\n' and self.prev() is not None:
@@ -305,12 +265,6 @@
                     continue
                 if self.prev() == '\n' or self.prev() is None:
                     return self.indent()
-=======
-        while self.current_char or self.current_char == '\n':
-            if self.current_char.isspace():
-                self.skip_whitespace()
-                continue
->>>>>>> e38fbc91
             if self.current_char.isdigit():
                 return self.number()
             if self.current_char == '"':
@@ -395,14 +349,10 @@
                 return Token(NOT_EQUALS_TO, '!=')
             if self.current_char == ';':
                 self.advance()
-<<<<<<< HEAD
                 return Token(SEMI, ';')
             if self.current_char == '\n':
                 self.advance()
                 return Token(NEWLINE, '\n')
-=======
-                return Token('SEMI', ';')
->>>>>>> e38fbc91
             if self.current_char == ':':
                 self.advance()
                 return Token('COLON', ':')
@@ -606,7 +556,6 @@
         self.value: None = None
 
 
-<<<<<<< HEAD
 class Program(AST):
     """
     A class to represent program in the AST.
@@ -627,34 +576,19 @@
 class Compound(AST):
     """
     A class to represent compound statements in the AST.
-=======
-class Compound(AST):
-    """
-    A class to represent a compound statement node in the AST.
->>>>>>> e38fbc91
 
     Attributes:
     ----------
     children : list
-<<<<<<< HEAD
         A list of child nodes representing the statements in the program
-=======
-        A list of child nodes representing the statements in the compound statement
->>>>>>> e38fbc91
     """
 
     def __init__(self):
         """
-<<<<<<< HEAD
         Constructs all the necessary attributes for the program node.
-=======
-        Constructs all the necessary attributes for the compound statement node.
->>>>>>> e38fbc91
         """
         self.children: list = []
 
-
-<<<<<<< HEAD
 
 class Func(AST):
     """
@@ -688,8 +622,6 @@
         self.func_body: list = []
 
 
-=======
->>>>>>> e38fbc91
 class Assign(AST):
     """
     A class to represent an assignment statement node in the AST.
@@ -864,17 +796,11 @@
         Compound
             The root node of the program
         """
-<<<<<<< HEAD
         nodes = self.statement_list()
         root = Program()
         for node in nodes:
             root.children.append(node)
         return root
-
-=======
-        node = self.compound_statement()
-        return node
->>>>>>> e38fbc91
 
     def variable_declaration(self):
         """
@@ -945,13 +871,8 @@
         node = self.statement()
         results = [node]
 
-<<<<<<< HEAD
         while self.current_token.type in (SEMI, NEWLINE):
             self.eat(self.current_token.type)
-=======
-        while self.current_token.type == 'SEMI':
-            self.eat('SEMI')
->>>>>>> e38fbc91
             results.append(self.statement())
 
         if self.current_token.type == ID:
@@ -968,20 +889,14 @@
         AST
             The statement node
         """
-<<<<<<< HEAD
         if self.current_token.type in (DEF):
             node = self.function_statement()
-=======
-        if self.current_token.type in (DEF, IF, WHILE, FOR):
-            node = self.compound_statement()
->>>>>>> e38fbc91
         elif self.current_token.type == ID:
             node = self.assignment_statement()
         else:
             node = self.empty()
         return node
 
-<<<<<<< HEAD
     def function_statement(self):
         """
         Parses a function statement node.
@@ -1005,8 +920,6 @@
             pass
         return node
 
-=======
->>>>>>> e38fbc91
     def assignment_statement(self):
         """
         Parses an assignment statement node.
@@ -1721,7 +1634,6 @@
         for child in node.children:
             self.visit(child)
 
-<<<<<<< HEAD
     def visit_Program(self, node):
         """
         Visits Program node and processes all child nodes.
@@ -1734,8 +1646,6 @@
         for child in node.children:
             self.visit(child)
 
-=======
->>>>>>> e38fbc91
     def visit_NoOp(self, node):
         """
         Visits a no-operation (empty) statement node. This method does nothing.
@@ -1811,10 +1721,6 @@
     """
     with open('code.spy', 'r') as f:
         text = f.read()
-<<<<<<< HEAD
-=======
-    text = text.replace('\n', ';')
->>>>>>> e38fbc91
     lexer = Lexer(text)
     parser = Parser(lexer)
     interpreter = Interpreter(parser)
