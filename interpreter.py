<<<<<<< HEAD
# Token Types
# EOF - End of File token
INTEGER, PLUS, MINUS, EOF = 'INTEGER', 'PLUS', 'MINUS', 'EOF'


class Token(object):
    def __init__(self, token_type, value):
        # token type: INTEGER, PLUS, MINUS, or EOF
        self.type = token_type
        # token value: non-negative integer value, '+', '-', or None
        self.value = value

    def __str__(self):
        return f"Token({self.type}, {repr(self.value)})"
=======
# Token types
#
# EOF (end-of-file) token is used to indicate that
# there is no more input left for lexical analysis
INTEGER, PLUS, EOF = 'INTEGER', 'PLUS', 'EOF'


class Token(object):
    def __init__(self, type, value):
        # token type: INTEGER, PLUS, or EOF
        self.type = type
        # token value: 0, 1, 2. 3, 4, 5, 6, 7, 8, 9, '+', or None
        self.value = value

    def __str__(self):
        """String representation of the class instance.

        Examples:
            Token(INTEGER, 3)
            Token(PLUS '+')
        """
        return 'Token({type}, {value})'.format(
            type=self.type,
            value=repr(self.value)
        )
>>>>>>> b74be6d0

    def __repr__(self):
        return self.__str__()


class Interpreter(object):
    def __init__(self, text):
<<<<<<< HEAD
        # client string input
        self.text = text
        # index into self.text
        self.pos = 0
        # current token instance
        self.current_token = None
        self.current_char = self.text[self.pos]

    # Lexer code
    def error(self):
        raise Exception('Error parsing input')

    def advance(self):
        self.pos += 1
        if self.pos > len(self.text) - 1:
            self.current_char = None
        else:
            self.current_char = self.text[self.pos]

    def skip_whitespace(self):
        while self.current_char is not None and self.current_char.isspace():
            self.advance()

    def integer(self):
        result = ''
        while self.current_char is not None and self.current_char.isdigit():
            result += self.current_char
            self.advance()
        return int(result)

    def get_next_token(self):
        while self.current_char is not None:
            if self.current_char.isspace():
                self.skip_whitespace()
                continue
            if self.current_char.isdigit():
                return Token(INTEGER, self.integer())
            if self.current_char == '+':
                self.advance()
                return Token(PLUS, '+')
            if self.current_char == '-':
                self.advance()
                return Token(MINUS, '-')
            self.error()
        return Token(EOF, None)

    # Interpreter code
    def eat(self, token_type):
=======
        # client string input, e.g. "3+5"
        self.text = text
        # self.pos is an index into self.text
        self.pos = 0
        # current token instance
        self.current_token = None

    def error(self):
        raise Exception('Error parsing input')

    def get_next_token(self):
        """Lexical analyzer (also known as scanner or tokenizer)

        This method is responsible for breaking a sentence
        apart into tokens. One token at a time.
        """
        text = self.text

        # is self.pos index past the end of the self.text ?
        # if so, then return EOF token because there is no more
        # input left to convert into tokens
        if self.pos > len(text) - 1:
            return Token(EOF, None)

        # get a character at the position self.pos and decide
        # what token to create based on the single character
        current_char = text[self.pos]

        # if the character is a digit then convert it to
        # integer, create an INTEGER token, increment self.pos
        # index to point to the next character after the digit,
        # and return the INTEGER token
        if current_char.isdigit():
            token = Token(INTEGER, int(current_char))
            self.pos += 1
            return token

        if current_char == '+':
            token = Token(PLUS, current_char)
            self.pos += 1
            return token

        self.error()

    def eat(self, token_type):
        # compare the current token type with the passed token
        # type and if they match then "eat" the current token
        # and assign the next token to the self.current_token,
        # otherwise raise an exception.
>>>>>>> b74be6d0
        if self.current_token.type == token_type:
            self.current_token = self.get_next_token()
        else:
            self.error()

<<<<<<< HEAD
    def term(self):
        # return an INTEGER token value
        token = self.current_token
        if token.type == PLUS:
            self.eat(PLUS)
            return self.term()
        if token.type == MINUS:
            self.eat(MINUS)
            return -self.term()
        self.eat(INTEGER)
        return token.value

    def expr(self):
        # set current token to the first token taken from the input
        self.current_token = self.get_next_token()
        result = self.term()
        while self.current_token.type in (PLUS, MINUS):
            token = self.current_token
            match token.type:
                case "PLUS":
                    self.eat(PLUS)
                    result += self.term()
                case "MINUS":
                    self.eat(MINUS)
                    result -= self.term()
=======
    def expr(self):
        """expr -> INTEGER PLUS INTEGER"""
        # set current token to the first token taken from the input
        self.current_token = self.get_next_token()

        # we expect the current token to be a single-digit integer
        left = self.current_token
        self.eat(INTEGER)

        # we expect the current token to be a '+' token
        op = self.current_token
        self.eat(PLUS)

        # we expect the current token to be a single-digit integer
        right = self.current_token
        self.eat(INTEGER)
        # after the above call the self.current_token is set to
        # EOF token

        # at this point INTEGER PLUS INTEGER sequence of tokens
        # has been successfully found and the method can just
        # return the result of adding two integers, thus
        # effectively interpreting client input
        result = left.value + right.value
>>>>>>> b74be6d0
        return result


def main():
    while True:
        try:
<<<<<<< HEAD
=======
            # To run under Python3 replace 'raw_input' call
            # with 'input'
>>>>>>> b74be6d0
            text = input('calc> ')
        except EOFError:
            break
        if not text:
            continue
        interpreter = Interpreter(text)
        result = interpreter.expr()
        print(result)


if __name__ == '__main__':
    main()<|MERGE_RESOLUTION|>--- conflicted
+++ resolved
@@ -1,4 +1,4 @@
-<<<<<<< HEAD
+
 # Token Types
 # EOF - End of File token
 INTEGER, PLUS, MINUS, EOF = 'INTEGER', 'PLUS', 'MINUS', 'EOF'
@@ -13,7 +13,7 @@
 
     def __str__(self):
         return f"Token({self.type}, {repr(self.value)})"
-=======
+
 # Token types
 #
 # EOF (end-of-file) token is used to indicate that
@@ -39,7 +39,7 @@
             type=self.type,
             value=repr(self.value)
         )
->>>>>>> b74be6d0
+
 
     def __repr__(self):
         return self.__str__()
@@ -47,7 +47,7 @@
 
 class Interpreter(object):
     def __init__(self, text):
-<<<<<<< HEAD
+
         # client string input
         self.text = text
         # index into self.text
@@ -96,7 +96,7 @@
 
     # Interpreter code
     def eat(self, token_type):
-=======
+
         # client string input, e.g. "3+5"
         self.text = text
         # self.pos is an index into self.text
@@ -146,13 +146,13 @@
         # type and if they match then "eat" the current token
         # and assign the next token to the self.current_token,
         # otherwise raise an exception.
->>>>>>> b74be6d0
+
         if self.current_token.type == token_type:
             self.current_token = self.get_next_token()
         else:
             self.error()
 
-<<<<<<< HEAD
+
     def term(self):
         # return an INTEGER token value
         token = self.current_token
@@ -178,7 +178,7 @@
                 case "MINUS":
                     self.eat(MINUS)
                     result -= self.term()
-=======
+
     def expr(self):
         """expr -> INTEGER PLUS INTEGER"""
         # set current token to the first token taken from the input
@@ -203,18 +203,18 @@
         # return the result of adding two integers, thus
         # effectively interpreting client input
         result = left.value + right.value
->>>>>>> b74be6d0
+
         return result
 
 
 def main():
     while True:
         try:
-<<<<<<< HEAD
-=======
+
+
             # To run under Python3 replace 'raw_input' call
             # with 'input'
->>>>>>> b74be6d0
+
             text = input('calc> ')
         except EOFError:
             break
